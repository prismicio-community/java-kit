--- conflicted
+++ resolved
@@ -103,14 +103,6 @@
     );
   }
 
-<<<<<<< HEAD
-  public void testPreformattedSerialization() {
-    Document installingMetaMicro = micro_api.getForm("everything")
-      .query("[[:d = at(document.id, \"UrDejAEAAFwMyrW9\")]]")
-      .ref(micro_api.getMaster())
-      .submit().get(0);
-    String retrieved = installingMetaMicro.getStructuredText("doc.content").asHtml(new DocumentLinkResolver() {
-=======
   public void testGroupFragments() {
     Document docchapter = micro_api.getForm("everything")
       .query("[[:d = at(document.type, \"docchapter\")]]")
@@ -118,18 +110,10 @@
       .ref(micro_api.getMaster())
       .submit().get(0);
     String docchapter_retrieved = docchapter.asHtml(new DocumentLinkResolver() {
->>>>>>> fcdb531c
         public String resolve(Fragment.DocumentLink link) {
           return "/"+link.getId()+"/"+link.getSlug();
         }
       });
-<<<<<<< HEAD
-    String expected = "<p>Meta-micro gets installed pretty much like any javascript library:</p><ol><li><a href=\"/Uqp2hAEAALk9kmkR/download-meta-micro\">download</a> the .js file: get the minified one, unless the framework you're using minifies your .js files automatically.</li><li>add a link towards the file in your webpage's head.</li></ol><p>The link might look like this, anywhere inside your head tag:</p><pre><script type=\"text/javascript\" src=\"meta-micro.min.js\"></script></pre><p>You're all set!</p>";
-    assertEquals(
-      "Properly performs serialization of a preformatted text block",
-      expected,
-      retrieved
-=======
     String docchapter_expected = "<section data-field=\"docchapter.title\"><h1>Using meta-micro with other projects</h1></section>\n"
       +"<section data-field=\"docchapter.intro\"><p>As advertised, meta-micro knows how to stay out of the way of the rest of your application. Here are some cases of how to use it with some of the most used open-source projects in JavaScript.</p></section>\n"
       +"<section data-field=\"docchapter.priority\"><span class=\"number\">500.0</span></section>\n"
@@ -150,7 +134,25 @@
       "Properly browsing the group until inside a subfragment",
       ((Fragment.DocumentLink)docchapterGroup.toMapList().get(0).get("linktodoc")).getId(),
       "UrDofwEAALAdpbNH"
->>>>>>> fcdb531c
     );
   }
+
+  public void testPreformattedSerialization() {
+    Document installingMetaMicro = micro_api.getForm("everything")
+      .query("[[:d = at(document.id, \"UrDejAEAAFwMyrW9\")]]")
+      .ref(micro_api.getMaster())
+      .submit().get(0);
+    String retrieved = installingMetaMicro.getStructuredText("doc.content").asHtml(new DocumentLinkResolver() {
+        public String resolve(Fragment.DocumentLink link) {
+          return "/"+link.getId()+"/"+link.getSlug();
+        }
+      });
+    String expected = "<p>Meta-micro gets installed pretty much like any javascript library:</p><ol><li><a href=\"/Uqp2hAEAALk9kmkR/download-meta-micro\">download</a> the .js file: get the minified one, unless the framework you're using minifies your .js files automatically.</li><li>add a link towards the file in your webpage's head.</li></ol><p>The link might look like this, anywhere inside your head tag:</p><pre><script type=\"text/javascript\" src=\"meta-micro.min.js\"></script></pre><p>You're all set!</p>";
+    assertEquals(
+      "Properly performs serialization of a preformatted text block",
+      expected,
+      retrieved
+    );
+  }
+
 }