--- conflicted
+++ resolved
@@ -708,8 +708,7 @@
     public String asHtml(List<Block> blocks, DocumentLinkResolver linkResolver) {
       List<BlockGroup> blockGroups = new ArrayList<BlockGroup>();
       for(Block block: blocks) {
-<<<<<<< HEAD
-        Group lastOne = groups.isEmpty() ? null : groups.get(groups.size() - 1);
+        BlockGroup lastOne = blockGroups.isEmpty() ? null : blockGroups.get(blockGroups.size() - 1);
         if(lastOne != null && "ul".equals(lastOne.tag) && block instanceof Block.ListItem && !((Block.ListItem)block).isOrdered()) {
           lastOne.blocks.add(block);
         }
@@ -717,48 +716,19 @@
           lastOne.blocks.add(block);
         }
         else if(block instanceof Block.ListItem && !((Block.ListItem)block).isOrdered()) {
-          Group newGroup = new Group("ul", new ArrayList<Block>());
-          newGroup.blocks.add(block);
-          groups.add(newGroup);
+          BlockGroup newBlockGroup = new BlockGroup("ul", new ArrayList<Block>());
+          newBlockGroup.blocks.add(block);
+          blockGroups.add(newBlockGroup);
         }
         else if(block instanceof Block.ListItem && ((Block.ListItem)block).isOrdered()) {
-          Group newGroup = new Group("ol", new ArrayList<Block>());
-          newGroup.blocks.add(block);
-          groups.add(newGroup);
+          BlockGroup newBlockGroup = new BlockGroup("ol", new ArrayList<Block>());
+          newBlockGroup.blocks.add(block);
+          blockGroups.add(newBlockGroup);
         }
         else {
-          Group newGroup = new Group(null, new ArrayList<Block>());
-          newGroup.blocks.add(block);
-          groups.add(newGroup);
-=======
-        if(blockGroups.size() > 0) {
-          BlockGroup lastOne = blockGroups.get(blockGroups.size() - 1);
-          if("ul".equals(lastOne.tag) && block instanceof Block.ListItem && !((Block.ListItem)block).isOrdered()) {
-            lastOne.blocks.add(block);
-          }
-          else if("ol".equals(lastOne.tag) && block instanceof Block.ListItem && ((Block.ListItem)block).isOrdered()) {
-            lastOne.blocks.add(block);
-          }
-          else if(block instanceof Block.ListItem && !((Block.ListItem)block).isOrdered()) {
-            BlockGroup newBlockGroup = new BlockGroup("ul", new ArrayList<Block>());
-            newBlockGroup.blocks.add(block);
-            blockGroups.add(newBlockGroup);
-          }
-          else if(block instanceof Block.ListItem && ((Block.ListItem)block).isOrdered()) {
-            BlockGroup newBlockGroup = new BlockGroup("ol", new ArrayList<Block>());
-            newBlockGroup.blocks.add(block);
-            blockGroups.add(newBlockGroup);
-          }
-          else {
-            BlockGroup newBlockGroup = new BlockGroup(null, new ArrayList<Block>());
-            newBlockGroup.blocks.add(block);
-            blockGroups.add(newBlockGroup);
-          }
-        } else {
           BlockGroup newBlockGroup = new BlockGroup(null, new ArrayList<Block>());
           newBlockGroup.blocks.add(block);
           blockGroups.add(newBlockGroup);
->>>>>>> b6313cd1
         }
       }
       StringBuilder html = new StringBuilder();
