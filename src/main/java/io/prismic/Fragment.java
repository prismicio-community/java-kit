package io.prismic;

import java.util.*;

import org.joda.time.*;
import org.joda.time.format.*;

import com.fasterxml.jackson.databind.*;

public interface Fragment {

  // -- Text

  public static class Text implements Fragment {
    private final String value;

    public Text(String value) {
      this.value = value;
    }

    public String getValue() {
      return value;
    }

    public String asHtml() {
      return ("<span class=\"text\">" + value + "</span>");
    }

    // --

    static Text parse(JsonNode json) {
      return new Text(json.asText());
    }

  }

  // -- Date

  public static class Date implements Fragment {
    private final DateTime value;

    public Date(DateTime value) {
      this.value = value;
    }

    public DateTime getValue() {
      return value;
    }

    public String asText(String pattern) {
      return value.toString(pattern);
    }

    public String asHtml() {
      return ("<time>" + value + "</time>");
    }

    // --

    static Date parse(JsonNode json) {
      try {
        return new Date(DateTime.parse(json.asText(), DateTimeFormat.forPattern("yyyy-MM-dd")));
      } catch(Exception e) {
        return null;
      }
    }

  }

  // -- Number

  public static class Number implements Fragment {
    private final Double value;

    public Number(Double value) {
      this.value = value;
    }

    public Double getValue() {
      return value;
    }

    public String asText(String pattern) {
      return new java.text.DecimalFormat(pattern).format(value);
    }

    public String asHtml() {
      return ("<span class=\"number\">" + value + "</span>");
    }

    // --

    static Number parse(JsonNode json) {
      try {
        return new Number(Double.parseDouble(json.asText()));
      } catch(Exception e) {
        return null;
      }
    }

  }

  // -- Color

  public static class Color implements Fragment {
    private final String hex;

    public Color(String hex) {
      this.hex = hex;
    }

    public String getHexValue() {
      return hex;
    }

    public String asHtml() {
      return ("<span class=\"color\">" + hex + "</span>");
    }

    // --

    static Color parse(JsonNode json) {
      String hex = json.asText();
      if(hex.matches("#([a-fA-F0-9]{2})([a-fA-F0-9]{2})([a-fA-F0-9]{2})")) {
        return new Color(hex);
      }
      return null;
    }

  }

  // -- Embed

  public static class Embed implements Fragment {
    private final String type;
    private final String provider;
    private final String url;
    private final Integer width;
    private final Integer height;
    private final String html;
    private final JsonNode oembedJson;

    public Embed(String type, String provider, String url, Integer width, Integer height, String html, JsonNode oembedJson) {
      this.type = type;
      this.provider = provider;
      this.url = url;
      this.width = width;
      this.height = height;
      this.html = html;
      this.oembedJson = oembedJson;
    }

    public String getType() {
      return type;
    }

    public String getProvider() {
      return provider;
    }

    public String getUrl() {
      return url;
    }

    public Integer getWidth() {
      return width;
    }

    public Integer getHeight() {
      return height;
    }

    public String getHtml() {
      return html;
    }

    public JsonNode getOEmbedJson() {
      return oembedJson;
    }

    public String asHtml() {
      return ("<div data-oembed=\"" + url + "\" data-oembed-type=\"" + type.toLowerCase() + "\" data-oembed-provider=\"" + provider.toLowerCase() + "\">" + html + "</div>");
    } 

    // -- 

    static Embed parse(JsonNode json) {
      JsonNode oembedJson = json.with("oembed");
      String type = oembedJson.path("type").asText();
      String provider = oembedJson.path("provider_name").asText();
      String url = oembedJson.path("embed_url").asText();
      Integer width = oembedJson.has("width") && oembedJson.path("width").isNumber() ? oembedJson.path("width").intValue() : null;
      Integer height = oembedJson.has("height") && oembedJson.path("height").isNumber() ? oembedJson.path("height").intValue() : null;
      String html = oembedJson.path("html").asText();
      return new Embed(type, provider, url, width, height, html, oembedJson);
    }

  }

  // -- Link

  public static interface Link extends Fragment {};

  public static class WebLink implements Link {
    private final String url;
    private final String contentType;

    public WebLink(String url, String contentType) {
      this.url = url;
      this.contentType = contentType;
    }

    public String getUrl() {
      return url;
    }

    public String getContentType() {
      return contentType;
    }

    public String asHtml() {
      return ("<a href=\"" + url + "\">" + url + "</a>");
    }

    // --

    static WebLink parse(JsonNode json) {
      String url = json.path("url").asText();
      return new WebLink(url, null);
    }
  }

  public static class FileLink implements Link {
    private final String url;
    private final String kind;
    private final Long size;
    private final String filename;

    public FileLink(String url, String kind, Long size, String filename) {
      this.url = url;
      this.kind = kind;
      this.size = size;
      this.filename = filename;
    }

    public String getUrl() {
      return url;
    }

    public String getKind() {
      return kind;
    }

    public Long getSize() {
      return size;
    }

    public String getFilename() {
      return filename;
    }

    public String asHtml() {
      return ("<a href=\"" + url + "\">" + filename + "</a>");
    }

    static FileLink parse(JsonNode json) {
      String url = json.path("file").path("url").asText();
      String kind = json.path("file").path("kind").asText();
      String size = json.path("file").path("size").asText();
      String name = json.path("file").path("name").asText();
      return new FileLink(url, kind, Long.parseLong(size), name);
    }
  }

  public static class ImageLink implements Link {
    private final String url;

    public ImageLink(String url) {
      this.url = url;
    }

    public String getUrl() {
      return url;
    }

    public String asHtml() {
      return ("<a href=\"" + url + "\">" + url + "</a>");
    }

    static ImageLink parse(JsonNode json) {
      String url = json.path("image").path("url").asText();
      return new ImageLink(url);
    }
  }

  public static class DocumentLink implements Link {
    private final String id;
    private final String type;
    private final Set<String> tags;
    private final String slug;
    private final boolean broken;

    public DocumentLink(String id, String type, Set<String> tags, String slug, boolean broken) {
      this.id = id;
      this.type = type;
      this.tags = tags;
      this.slug = slug;
      this.broken = broken;
    }

    public String getId() {
      return id;
    }

    public String getType() {
      return type;
    }

    public Set<String> getTags() {
      return tags;
    }

    public String getSlug() {
      return slug;
    }

    public boolean isBroken() {
      return broken;
    }

    public String asHtml(DocumentLinkResolver linkResolver) {
      return ("<a href=\"" + linkResolver.resolve(this) + "\">" + slug + "</a>");
    }

    // --

    static DocumentLink parse(JsonNode json) {
      JsonNode document = json.with("document");
      boolean broken = json.path("isBroken").booleanValue();
      String id = document.path("id").asText();
      String type = document.path("type").asText();
      String slug = document.path("slug").asText();
      Set<String> tags = new HashSet<String>();
      for(JsonNode tagJson: document.withArray("tags")) {
        tags.add(tagJson.asText());
      }
      return new DocumentLink(id, type, tags, slug, broken);
    }

  }

  // -- Image

  public static class Image implements Fragment {

    public static class View {
      private final String url;
      private final int width;
      private final int height;

      public View(String url, int width, int height) {
        this.url = url;
        this.width = width;
        this.height = height;
      }

      public String getUrl() {
        return url;
      }

      public int getWidth() {
        return width;
      }

      public int getHeight() {
        return height;
      }

      public double ratio() {
        return width / height;
      }

      public String asHtml() {
        return ("<img src=\"" + url + "\" width=\"" + width + "\" height=\"" + height + "\">");
      }

      //

      static View parse(JsonNode json) {
        String url = json.path("url").asText();
        int width = json.with("dimensions").path("width").intValue();
        int height = json.with("dimensions").path("height").intValue();
        return new View(url, width, height);
      }

    }

    private final View main;
    private final Map<String, View> views;

    public Image(View main, Map<String, View> views) {
      this.main = main;
      this.views = views;
    }

    public Image(View main) {
      this(main, new HashMap<String,View>());
    }

    public View getView(String view) {
      if("main".equals(view)) {
        return main;
      }
      return views.get(view);
    }

    public String asHtml() {
      return getView("main").asHtml();
    }

    // --

    static Image parse(JsonNode json) {
      View main = View.parse(json.with("main"));
      Map<String,View> views = new HashMap<String,View>();
      Iterator<String> viewsJson = json.with("views").fieldNames();
      while(viewsJson.hasNext()) {
        String view = viewsJson.next();
        views.put(view, View.parse(json.with("views").with(view)));
      }
      return new Image(main, views);
    }

  }

  // -- StructuredText

  public static class StructuredText implements Fragment {

    public static interface Block {

      public static interface Text extends Block {
        public String getText();
        public List<Span> getSpans();
      }

      public static class Heading implements Text {
        private final String text;
        private final List<Span> spans;
        private final int level;

        public Heading(String text, List<Span> spans, int level) {
          this.text = text;
          this.spans = spans;
          this.level = level;
        }

        public String getText() {
          return text;
        }

        public List<Span> getSpans() {
          return spans;
        }

        public int getLevel() {
          return level;
        }

      }

      public static class Paragraph implements Text {
        private final String text;
        private final List<Span> spans;

        public Paragraph(String text, List<Span> spans) {
          this.text = text;
          this.spans = spans;
        }

        public String getText() {
          return text;
        }

        public List<Span> getSpans() {
          return spans;
        }

      }

      public static class Preformatted implements Text {
        private final String text;
        private final List<Span> spans;

        public Preformatted(String text, List<Span> spans) {
          this.text = text;
          this.spans = spans;
        }

        public String getText() {
          return text;
        }

        public List<Span> getSpans() {
          return spans;
        }

      }

      public static class ListItem implements Text {
        private final String text;
        private final List<Span> spans;
        private final boolean ordered;

        public ListItem(String text, List<Span> spans, boolean ordered) {
          this.text = text;
          this.spans = spans;
          this.ordered = ordered;
        }

        public String getText() {
          return text;
        }

        public List<Span> getSpans() {
          return spans;
        }

        public boolean isOrdered() {
          return ordered;
        }

      }

      public static class Image implements Block {
        private final Fragment.Image.View view;

        public Image(Fragment.Image.View view) {
          this.view = view;
        }

        public Fragment.Image.View getView() {
          return view;
        }

        public String getUrl() {
          return view.getUrl();
        }

        public int getWidth() {
          return view.getWidth();
        }

        public int getHeight() {
          return view.getHeight();
        }

      }

      public static class Embed implements Block {
        private final Fragment.Embed obj;

        public Embed(Fragment.Embed obj) {
          this.obj = obj;
        }

        public Fragment.Embed getObj() {
          return obj;
        }
      }

    }

    public static interface Span {
      public int getStart();
      public int getEnd();

      public static class Em implements Span {
        private final int start;
        private final int end;

        public Em(int start, int end) {
          this.start = start;
          this.end = end;
        }

        public int getStart() {
          return start;
        }

        public int getEnd() {
          return end;
        }

      }

      public static class Strong implements Span {
        private final int start;
        private final int end;

        public Strong(int start, int end) {
          this.start = start;
          this.end = end;
        }

        public int getStart() {
          return start;
        }

        public int getEnd() {
          return end;
        }

      }

      public static class Hyperlink implements Span {
        private final int start;
        private final int end;
        private final Link link;

        public Hyperlink(int start, int end, Link link) {
          this.start = start;
          this.end = end;
          this.link = link;
        }

        public int getStart() {
          return start;
        }

        public int getEnd() {
          return end;
        }

        public Link getLink() {
          return link;
        }
      }

    }

    // --

    final List<Block> blocks;

    public StructuredText(List<Block> blocks) {
      this.blocks = blocks;
    }

    public List<Block> getBlocks() {
      return blocks;
    }

    public Block.Heading getTitle() {
      for(Block block: blocks) {
        if(block instanceof Block.Heading) return (Block.Heading)block;
      }
      return null;
    }

    public Block.Paragraph getFirstParagraph() {
      for(Block block: blocks) {
        if(block instanceof Block.Paragraph) return (Block.Paragraph)block;
      }
      return null;
    }

    public Block.Preformatted getFirstPreformatted() {
      for(Block block: blocks) {
        if(block instanceof Block.Preformatted) return (Block.Preformatted)block;
      }
      return null;
    }

    public Block.Image getFirstImage() {
      for(Block block: blocks) {
        if(block instanceof Block.Image) return (Block.Image)block;
      }
      return null;
    }

    private static class Group {
      final String tag;
      final List<Block> blocks;

      public Group(String tag, List<Block> blocks) {
        this.tag = tag;
        this.blocks = blocks;
      }
    }

    public String asHtml(List<Block> blocks, DocumentLinkResolver linkResolver) {
      List<Group> groups = new ArrayList<Group>();
      for(Block block: blocks) {
        if(groups.size() > 0) {
          Group lastOne = groups.get(groups.size() - 1);
          if("ul".equals(lastOne.tag) && block instanceof Block.ListItem && !((Block.ListItem)block).isOrdered()) {
            lastOne.blocks.add(block);
          }
          else if("ol".equals(lastOne.tag) && block instanceof Block.ListItem && ((Block.ListItem)block).isOrdered()) {
            lastOne.blocks.add(block);
          }
          else if(block instanceof Block.ListItem && !((Block.ListItem)block).isOrdered()) {
            Group newGroup = new Group("ul", new ArrayList<Block>());
            newGroup.blocks.add(block);
            groups.add(newGroup);
          }
          else if(block instanceof Block.ListItem && ((Block.ListItem)block).isOrdered()) {
            Group newGroup = new Group("ol", new ArrayList<Block>());
            newGroup.blocks.add(block);
            groups.add(newGroup);
          }
          else {
            Group newGroup = new Group(null, new ArrayList<Block>());
            newGroup.blocks.add(block);
            groups.add(newGroup);
          }
        } else {
          Group newGroup = new Group(null, new ArrayList<Block>());
          newGroup.blocks.add(block);
          groups.add(newGroup);
        }
      }
      StringBuilder html = new StringBuilder();
      for(Group group: groups) {
        if(group.tag != null) {
          html.append("<" + group.tag + ">");
          for(Block block: group.blocks) {
            html.append(asHtml(block, linkResolver));
          }
          html.append("</" + group.tag + ">");
        } else {
          for(Block block: group.blocks) {
            html.append(asHtml(block, linkResolver));
          }
        }
      }
      return html.toString();
    }

    public String asHtml(Block block, DocumentLinkResolver linkResolver) {
      if(block instanceof StructuredText.Block.Heading) {
        StructuredText.Block.Heading heading = (StructuredText.Block.Heading)block;
        return ("<h" + heading.getLevel() + ">" + asHtml(heading.getText(), heading.getSpans(), linkResolver) + "</h" + heading.getLevel() + ">");
      }
      else if(block instanceof StructuredText.Block.Paragraph) {
        StructuredText.Block.Paragraph paragraph = (StructuredText.Block.Paragraph)block;
        return ("<p>" + asHtml(paragraph.getText(), paragraph.getSpans(), linkResolver) + "</p>");
      }
      else if(block instanceof StructuredText.Block.Preformatted) {
        StructuredText.Block.Preformatted paragraph = (StructuredText.Block.Preformatted)block;
        return ("<pre>" + asHtml(paragraph.getText(), paragraph.getSpans(), linkResolver) + "</pre>");
      }
      else if(block instanceof StructuredText.Block.ListItem) {
        StructuredText.Block.ListItem listItem = (StructuredText.Block.ListItem)block;
        return ("<li>" + asHtml(listItem.getText(), listItem.getSpans(), linkResolver) + "</li>");
      }
      else if(block instanceof StructuredText.Block.Image) {
        StructuredText.Block.Image image = (StructuredText.Block.Image)block;
        return ("<p>" + image.getView().asHtml() + "</p>");
      }
      else if(block instanceof StructuredText.Block.Embed) {
        StructuredText.Block.Embed embed = (StructuredText.Block.Embed)block;
        return (embed.getObj().asHtml());
      }
      return "";
    }

    class Tuple<X, Y> { 
        public final X x; 
        public final Y y; 
        public Tuple(X x, Y y) { 
            this.x = x; 
            this.y = y; 
        } 
    } 

      private Tuple<String,String> getStartAndEnd(Span span, DocumentLinkResolver linkResolver) {
          if(span instanceof Span.Strong) {
              return new Tuple("<strong>", "</strong>");
          }
          if(span instanceof Span.Em) {
              return new Tuple("<em>", "</em>");
          }
          if(span instanceof Span.Hyperlink) {
              Span.Hyperlink hyperlink = (Span.Hyperlink)span;
              if(hyperlink.link instanceof WebLink) {
                  WebLink webLink = (WebLink)hyperlink.getLink();
                  return new Tuple("<a href=\""+ webLink.getUrl() + "\">", "</a>");
              }
              else if(hyperlink.link instanceof FileLink) {
                  FileLink fileLink = (FileLink)hyperlink.getLink();
                  return new Tuple("<a href=\""+ fileLink.getUrl() + "\">", "</a>");
              }
              else if(hyperlink.link instanceof ImageLink) {
                  ImageLink imageLink = (ImageLink)hyperlink.getLink();
                  return new Tuple("<a href=\""+ imageLink.getUrl() + "\">", "</a>");
              }
              else if(hyperlink.link instanceof Link.DocumentLink) {
                  DocumentLink documentLink = (Link.DocumentLink)hyperlink.getLink();
                  String url = linkResolver.resolveLink(documentLink);
                  return new Tuple("<a href=\""+ url+ "\">", "</a>");
              }
          }
          return new Tuple("","");
    }

    Integer peekStart(Stack<Span> span){

        return span.empty()? Integer.MAX_VALUE : span.peek().getStart();

    }
    Integer peekEnd(Stack<Span> span){

        return span.empty()? Integer.MAX_VALUE : span.peek().getEnd();

    }
    public String asHtml(String text, List<Span> spans, DocumentLinkResolver linkResolver) {
        Stack<Span> starts = new Stack<Span>();
        for(int i = spans.size() - 1; i >= 0; i--) {
            starts.add(spans.get(i));
        }
        Stack<Span> endings = new Stack<Span>();
        StringBuffer result = new StringBuffer();
        Integer pos = 0;

        if(!spans.isEmpty()) {
            while(!(starts.empty() && endings.empty())){
                int next = Math.min(peekStart(starts), peekEnd(endings));
                if(next > pos){
                    result.append(text.substring(0,next-pos));
                    text = text.substring(next-pos);
                    pos = next;
                }
                else{
                    StringBuffer spansToApply = new StringBuffer();
                    while(Math.min(peekStart(starts), peekEnd(endings)) == pos){
                        // Always close endings before looking into starts
                        if (!endings.empty() && endings.peek().getEnd() == pos){
                            spansToApply.append(getStartAndEnd(endings.pop(), linkResolver).y);
                        }
                        // Once we closed Endings we add starts and we add their endings to Endings
                        else if (!starts.empty() && starts.peek().getStart() == pos) {
                            Span start = starts.pop();
                            endings.push(start);
                            spansToApply.append(getStartAndEnd(start, linkResolver).x);
                        }
                    }
                    result.append(spansToApply);
                }
            }
            return result.toString() + (text.length() > 0 ? text : "");
        } else {
            return text;
        }
    }

    public String asHtml(DocumentLinkResolver linkResolver) {
      return asHtml(getBlocks(), linkResolver);
    }

    // --

    static Span parseSpan(JsonNode json) {
      String type = json.path("type").asText();
      int start = json.path("start").intValue();
      int end = json.path("end").intValue();
      JsonNode data = json.with("data");

      if (end > start) {

        if("strong".equals(type)) {
          return new Span.Strong(start, end);
        }
<<<<<<< HEAD

        if("em".equals(type)) {
          return new Span.Em(start, end);
=======
        else if("Link.document".equals(linkType)) {
          link = Link.DocumentLink.parse(value);
        }
        else if("Link.file".equals(linkType)) {
          link = Link.FileLink.parse(value);
        }
        else if("Link.image".equals(linkType)) {
          link = Link.ImageLink.parse(value);
>>>>>>> 93774463
        }

        if("hyperlink".equals(type)) {
          String linkType = data.path("type").asText();
          JsonNode value = data.with("value");
          Link link = null;
          if("Link.web".equals(linkType)) {
            link = Link.WebLink.parse(value);
          }
          else if("Link.document".equals(linkType)) {
            link = Link.DocumentLink.parse(value);
          }
          else if("Link.file".equals(linkType)) {
            link = Link.MediaLink.parse(value);
          }
          if(link != null) {
            return new Span.Hyperlink(start, end, link);
          }
        }

      }

      return null;
    }

    private static class ParsedText {
      final String text;
      final List<Span> spans;

      public ParsedText(String text, List<Span> spans) {
        this.text = text;
        this.spans = spans;
      }
    }

    static ParsedText parseText(JsonNode json) {
      String text = json.path("text").asText();
      List<Span> spans = new ArrayList<Span>();
      for(JsonNode spanJson: json.withArray("spans")) {
        Span span = parseSpan(spanJson);
        if(span != null) {
          spans.add(span);
        }
      }
      return new ParsedText(text, spans);
    }

    static Block parseBlock(JsonNode json) {
      String type = json.path("type").asText();
      if("heading1".equals(type)) {
        ParsedText p = parseText(json);
        return new Block.Heading(p.text, p.spans, 1);
      }
      else if("heading2".equals(type)) {
        ParsedText p = parseText(json);
        return new Block.Heading(p.text, p.spans, 2);
      }
      else if("heading3".equals(type)) {
        ParsedText p = parseText(json);
        return new Block.Heading(p.text, p.spans, 3);
      }
      else if("heading4".equals(type)) {
        ParsedText p = parseText(json);
        return new Block.Heading(p.text, p.spans, 4);
      }
      else if("paragraph".equals(type)) {
        ParsedText p = parseText(json);
        return new Block.Paragraph(p.text, p.spans);
      }
      else if("preformatted".equals(type)) {
        ParsedText p = parseText(json);
        return new Block.Preformatted(p.text, p.spans);
      }
      else if("list-item".equals(type)) {
        ParsedText p = parseText(json);
        return new Block.ListItem(p.text, p.spans, false);
      }
      else if("o-list-item".equals(type)) {
        ParsedText p = parseText(json);
        return new Block.ListItem(p.text, p.spans, true);
      }
      else if("image".equals(type)) {
        Image.View view = Image.View.parse(json);
        return new Block.Image(view);
      }
      else if("embed".equals(type)) {
        Embed obj = Embed.parse(json);
        return new Block.Embed(obj);
      }
      return null;
    }

    static StructuredText parse(JsonNode json) {
      List<Block> blocks = new ArrayList<Block>();
      for(JsonNode blockJson: json) {
        Block block = parseBlock(blockJson);
        if(block != null) {
          blocks.add(block);
        }
      }
      return new StructuredText(blocks);
    }

  }

}<|MERGE_RESOLUTION|>--- conflicted
+++ resolved
@@ -872,22 +872,9 @@
         if("strong".equals(type)) {
           return new Span.Strong(start, end);
         }
-<<<<<<< HEAD
-
         if("em".equals(type)) {
           return new Span.Em(start, end);
-=======
-        else if("Link.document".equals(linkType)) {
-          link = Link.DocumentLink.parse(value);
-        }
-        else if("Link.file".equals(linkType)) {
-          link = Link.FileLink.parse(value);
-        }
-        else if("Link.image".equals(linkType)) {
-          link = Link.ImageLink.parse(value);
->>>>>>> 93774463
-        }
-
+        }
         if("hyperlink".equals(type)) {
           String linkType = data.path("type").asText();
           JsonNode value = data.with("value");
@@ -899,7 +886,10 @@
             link = Link.DocumentLink.parse(value);
           }
           else if("Link.file".equals(linkType)) {
-            link = Link.MediaLink.parse(value);
+            link = Link.FileLink.parse(value);
+          }
+          else if("Link.image".equals(linkType)) {
+            link = Link.ImageLink.parse(value);
           }
           if(link != null) {
             return new Span.Hyperlink(start, end, link);
